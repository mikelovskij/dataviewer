--- conflicted
+++ resolved
@@ -169,26 +169,20 @@
 
                 for t2 in self.buffer.get((ts.span[1], self.epoch), channel,
                                           fetch=False):
-<<<<<<< HEAD
                     if self.flag_check(t2, self.cflags.get(channel, None),
                                        self.f_data):
-                        self.logger.debug(ts.unit)
-                        self.logger.debug(t2.unit)
-                        ts.append(t2, pad=self.buffer.pad, gap=self.buffer.gap)
+                        try:
+                            ts.append(t2, pad=self.buffer.pad, 
+                                      gap=self.buffer.gap)
+                        except ValueError:
+                            if ts.unit:
+                                ts.override_unit('')
+                            if t2.unit:
+                                t2.override_unit('')
+                            ts.append(t2, pad=self.buffer.pad, 
+                                      gap=self.buffer.gap)
                         line.set_xdata(ts.times.value)
                         line.set_ydata(ts.value)
-=======
-                    try:
-                        ts.append(t2, pad=self.buffer.pad, gap=self.buffer.gap)
-                    except ValueError:
-                        if ts.unit:
-                            ts.override_unit('')
-                        if t2.unit:
-                            t2.override_unit('')
-                        ts.append(t2, pad=self.buffer.pad, gap=self.buffer.gap)
-                line.set_xdata(ts.times.value)
-                line.set_ydata(ts.value)
->>>>>>> f4953277
 
         # format figure
         if 'suptitle' not in self.params['init']:
