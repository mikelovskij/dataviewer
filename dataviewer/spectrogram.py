--- conflicted
+++ resolved
@@ -122,13 +122,8 @@
                     nyqidx = int(nyq / specgram.df.value)
                     specgram = specgram[:, :nyqidx]
                 if channel in filters and filters[channel]:
-<<<<<<< HEAD
-                    specgram = specgram.filter(*filters[channel]).copy()
-                data[channel] = specgram
-=======
                     specgram = specgram.filter(*filters[channel])
                 data[channel] = specgram.copy()
->>>>>>> 07978c9d
         return data
 
 
@@ -293,10 +288,7 @@
                     self.data[channel][i] = (
                         self.spectrograms.data[channel][i].ratio(
                             channel.ratio))
-<<<<<<< HEAD
-=======
         self.temp_epoch = self.epoch
->>>>>>> 07978c9d
         return self.data
 
     def refresh(self):
@@ -329,23 +321,6 @@
             # rescale all the colormaps to the last one plotted
             new_clim = None
             for co in ax.collections:
-<<<<<<< HEAD
-                co.set_clim(coll.get_clim())
-            if coll and i not in self.coloraxes:
-                cbparams = {}
-                for key, val in self.params['colorbar'].iteritems():
-                    if not (isinstance(val, (list, tuple)) and
-                            isinstance(val[0], (list, tuple, basestring))):
-                        cbparams[key] = self.params['colorbar'][key]
-                    else:
-                        cbparams[key] = self.params['colorbar'][key][i]
-                try:
-                    self._fig.add_colorbar(mappable=coll,
-                                           ax=ax, **cbparams)
-                    self.coloraxes[i] = self._fig.colorbars[-1]
-                except Exception as e:
-                    self.logger.error(str(e))
-=======
                 new_clim = coll.get_clim()
                 co.set_clim(new_clim)
             if coll:
@@ -369,7 +344,6 @@
                             cax.set_clim(new_clim)              
                     
                     
->>>>>>> 07978c9d
         for ax in self._fig.get_axes(self.AXES_CLASS.name):
             ax.relim()
             ax.autoscale_view(scalex=False)
