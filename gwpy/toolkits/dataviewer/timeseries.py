# coding=utf-8
# Copyright (C) Duncan Macleod (2014)
#
# This file is part of GWDV.
#
# GWDV is free software: you can redistribute it and/or modify
# it under the terms of the GNU General Public License as published by
# the Free Software Foundation, either version 3 of the License, or
# (at your option) any later version.
#
# GWDV is distributed in the hope that it will be useful,
# but WITHOUT ANY WARRANTY; without even the implied warranty of
# MERCHANTABILITY or FITNESS FOR A PARTICULAR PURPOSE.  See the
# GNU General Public License for more details.
#
# You should have received a copy of the GNU General Public License
# along with GWDV.  If not, see <http://www.gnu.org/licenses/>.

"""Extended functionality for a GWF-file-based monitor
"""

from itertools import cycle

from numpy import nan

from gwpy.timeseries import (TimeSeries, TimeSeriesDict)
from gwpy.plotter import (TimeSeriesPlot, TimeSeriesAxes)

from . import version
from .buffer import DataBuffer
from .registry import register_monitor
from .data import DataMonitor

__author__ = 'Duncan Macleod <duncan.macleod@ligo.org>'
__version__ = version.version

__all__ = ['TimeSeriesMonitor']


# -----------------------------------------------------------------------------
#
# Buffer
#
# -----------------------------------------------------------------------------

class TimeSeriesBuffer(DataBuffer):
    pass


# -----------------------------------------------------------------------------
#
# Monitor
#
# -----------------------------------------------------------------------------

class TimeSeriesMonitor(DataMonitor):
    """Monitor some time-series data
    """
    type = 'timeseries'
    FIGURE_CLASS = TimeSeriesPlot
    AXES_CLASS = TimeSeriesAxes

    def __init__(self, *channels, **kwargs):
        try:
            duration = kwargs.pop('duration')
        except KeyError:
            try:
                channels = list(channels)
                duration = float(channels.pop(-1))
            except ValueError:
                raise ValueError("Monitor duration must be given after "
                                 "channels, or as a keyword 'duration=xxx' "
                                 "argument")
        kwargs['duration'] = duration
        kwargs.setdefault('pad', nan)
        # parse references
        super(TimeSeriesMonitor, self).__init__(*channels, **kwargs)

    def init_figure(self):
        self._fig = self.FIGURE_CLASS(**self.params['figure'])
        def _new_axes():
            ax = self._fig._add_new_axes(self._fig._DefaultAxesClass.name)
            ax.set_xlim(float(self.epoch), float(self.epoch) + self.duration)
            ax.set_epoch(float(self.epoch))
        if self.sep:
            for channel in self.channels:
                _new_axes()
            for ax in self._fig.get_axes(self.AXES_CLASS.name)[:-1]:
                ax.set_xlabel('')
        else:
            _new_axes()
        self.set_params('init')
        self.set_params('refresh')
        for ax in self._fig.axes:
            if ax.get_yscale() == 'log':
                ax.grid(True, 'minor', 'y')
        self._fig.add_colorbar(visible=False)
        return self._fig

    @property
    def data(self):
        return self.buffer.data

    @property
    def duration(self):
        return self.buffer.duration

    @duration.setter
    def duration(self, d):
        self.buffer.duration = d

    def update_data(self, new, gap='pad', pad=nan):
        self.epoch = new[self.channels[0]].segments[-1][1]

    def refresh(self):
        # set up first iteration
        lines = [l for ax in self._fig.axes for l in ax.lines]
        if len(lines) == 0:
            axes = cycle(self._fig.get_axes(self.AXES_CLASS.name))
            params = self.params['draw']
            # plot channel data
            for i, channel in enumerate(self.data):
                ax = next(axes)
                label = (hasattr(channel, 'label') and channel.label or
                         channel.texname)
<<<<<<< HEAD
                pparams = {}
                for key in params:
		    try:
		        if params[key][i]:
		            pparams[key] = params[key][i]
	            except IndexError:
		        pass

                ax.plot(self.data[channel], label=label, **pparams)
=======
                pparams = dict((key, params[key][i]) for key in params if
                               params[key][i])
                ax.plot(self.data[channel][-1], label=label, **pparams)
>>>>>>> fb3d717e
                ax.legend()
        # set up all other iterations
        else:
            for line, channel in zip(lines, self.channels):
                line.set_xdata(self.data[channel][-1].times.data)
                line.set_ydata(self.data[channel][-1].data)
        if 'ylim' not in self.params['refresh']:
            for ax in self._fig.get_axes(self.AXES_CLASS.name):
                ax.relim()
                ax.autoscale_view(scalex=False)
        self.logger.info('Figure data updated')
        for ax in self._fig.get_axes(self.AXES_CLASS.name):
            if float(self.epoch) > (self.gpsstart + self.duration):
                ax.set_xlim(float(self.epoch - self.duration),
                            float(self.epoch))
            else:
                ax.set_xlim(float(self.gpsstart),
                            float(self.gpsstart) + self.duration)
            ax.set_epoch(self.epoch)
        self.set_params('refresh')
        self._fig.refresh()
        self.logger.debug('Figure refreshed')

    @classmethod
    def add_cli_parser(cls, parser, parents=[]):
        """Add a sub-command to the given command-line parser
        """
        sub = parser.add_parser(cls.type, parents=parents,
                                help='Configure a %s' % cls.__name__)
        sub.add_argument('-t', '--interval', action='store', type=int,
                         default=1,
                         help='update interval (seconds), default: %(default)s')

register_monitor(TimeSeriesMonitor)<|MERGE_RESOLUTION|>--- conflicted
+++ resolved
@@ -123,21 +123,15 @@
                 ax = next(axes)
                 label = (hasattr(channel, 'label') and channel.label or
                          channel.texname)
-<<<<<<< HEAD
                 pparams = {}
                 for key in params:
-		    try:
-		        if params[key][i]:
-		            pparams[key] = params[key][i]
-	            except IndexError:
-		        pass
+                    try:
+                        if params[key][i]:
+                            pparams[key] = params[key][i]
+                    except IndexError:
+                        pass
 
                 ax.plot(self.data[channel], label=label, **pparams)
-=======
-                pparams = dict((key, params[key][i]) for key in params if
-                               params[key][i])
-                ax.plot(self.data[channel][-1], label=label, **pparams)
->>>>>>> fb3d717e
                 ax.legend()
         # set up all other iterations
         else:
